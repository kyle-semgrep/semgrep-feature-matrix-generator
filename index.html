--- conflicted
+++ resolved
@@ -1,29 +1,3 @@
-<<<<<<< HEAD
-
-    <!DOCTYPE html>
-    <html>
-    <head>
-        <title>Semgrep Compatibility Matrix - Demo Customer</title>
-        <style>
-            body { font-family: Arial, sans-serif; margin: 20px; }
-            h1, h2 { color: #333; }
-            table { border-collapse: collapse; width: 100%; margin-bottom: 30px; }
-            th, td { border: 1px solid #ddd; padding: 8px; text-align: left; }
-            th { background-color: #f2f2f2; }
-            .supported { color: green; font-weight: bold; }
-            .not-supported { color: red; }
-            .header-row { background-color: #0974d7; color: white; }
-            .ga { background-color: #e6ffe6; } /* Light green */
-            .beta { background-color: #fff2e6; } /* Light orange */
-            .experimental { background-color: #ffe6e6; } /* Light red */
-        </style>
-    </head>
-    <body>
-        <h1>Semgrep Compatibility Matrix</h1>
-        <div style="margin-bottom: 18px; font-size: 1.1em;">
-          <a href="https://semgrep.dev/docs/semgrep/languages/" target="_blank" rel="noopener noreferrer" style="margin-right: 18px; color: #0974d7; font-weight: bold; text-decoration: underline;">Supported Languages</a>
-          <a href="https://semgrep.dev/docs/integrations/scm/" target="_blank" rel="noopener noreferrer" style="color: #0974d7; font-weight: bold; text-decoration: underline;">SCM Integrations</a>
-=======
 <!DOCTYPE html>
 <html lang="en">
 <head>
@@ -237,83 +211,68 @@
         <div class="form-group">
             <p>This tool helps Sales generate custom compatibility matrices based on customer requirements.</p>
             <p><em>Live web version powered by GitHub Pages - v1.2 (June 27, 2025)</em></p>
->>>>>>> 8eef5718
         </div>
-        <p>Customer: Demo Customer</p>
-        <p>Generated on: 2025-07-02T20:05:02.131642</p>
         
-        <h2>Language Support</h2>
-        <table>
-            <tr class="header-row">
-                <th>Language</th>
-                <th>Supported</th>
-                <th>Maturity</th>
-                <th>Features</th>
-                <th>Package Managers</th>
-            </tr>
-    
-            <tr class="ga">
-                <td>Python</td>
-                <td class="supported">Yes</td>
-                <td>GA</td>
-                <td>Cross-file dataflow analysis<br>Framework-specific control flow analysis<br>300+ Pro rules<br>Reachability analysis</td>
-                <td>pip (*requirement*.txt, *requirement*.pip)<br>Pipenv (Pipfile.lock)<br>Poetry (poetry.lock)<br>uv (uv.lock)</td>
-            </tr>
-            
-            <tr class="ga">
-                <td>Java</td>
-                <td class="supported">Yes</td>
-                <td>GA</td>
-                <td>Cross-file dataflow analysis<br>Framework-specific control flow analysis<br>160+ Pro rules<br>Reachability analysis</td>
-                <td>Gradle (gradle.lockfile)<br>Maven (Maven-generated dependency tree)</td>
-            </tr>
-            
-            <tr class="ga">
-                <td>JavaScript</td>
-                <td class="supported">Yes</td>
-                <td>GA</td>
-                <td>Cross-file dataflow analysis<br>Framework-specific control flow analysis<br>70+ Pro rules<br>Reachability analysis<br>Can detect malicious dependencies</td>
-                <td>npm (package-lock.json)<br>Yarn (yarn.lock)<br>pnpm (pnpm-lock.yaml)</td>
-            </tr>
-            
-        </table>
+        <div id="error-message" class="error" style="display: none;"></div>
         
-        <h2>Source Code Manager Support</h2>
-        <table>
-            <tr class="header-row">
-                <th>SCM</th>
-                <th>Supported</th>
-                <th>Features</th>
-                <th>Notes</th>
-            </tr>
-    
-            <tr>
-                <td>GitHub</td>
-                <td class="supported">Yes</td>
-                <td>PR comments<br>PR status checks<br>CI integration</td>
-                <td>Full support for GitHub Cloud and Enterprise</td>
-            </tr>
-            
-            <tr>
-                <td>GitLab</td>
-                <td class="supported">Yes</td>
-                <td>MR comments<br>MR status checks<br>CI integration</td>
-                <td>Supports both GitLab Cloud and self-hosted</td>
-            </tr>
-            
-        </table>
+        <form id="matrix-form">
+            <div class="form-group">
+                <label for="customer_name">Customer Name:</label>
+                <input type="text" id="customer_name" name="customer_name" required>
+            </div>
+            
+            <div class="form-group">
+                <label for="languages">Languages (comma-separated):</label>
+                <input type="text" id="languages" name="languages" placeholder="e.g., python, java, javascript" required>
+                
+                <button type="button" class="collapsible">View Supported Languages</button>
+                <div class="content">
+                    <div id="languages-reference" class="table-container">
+                        <p>Loading language data...</p>
+                    </div>
+                </div>
+            </div>
+            
+            <div class="form-group">
+                <label>Source Code Manager & Plan:</label>
+                <div class="inline-fields">
+                    <div class="field-half">
+                        <select id="scm" name="scm" required>
+                            <option value="">Select SCM...</option>
+                        </select>
+                    </div>
+                    <div class="field-half">
+                        <select id="plan" name="plan" required>
+                            <option value="">Select SCM first...</option>
+                        </select>
+                    </div>
+                </div>
+                
+                <button type="button" class="collapsible">View Supported SCMs</button>
+                <div class="content">
+                    <div id="scms-reference">
+                        <p>Loading SCM data...</p>
+                    </div>
+                </div>
+            </div>
+            
+            <button type="submit">Generate Matrix</button>
+        </form>
         
-        <div style="margin-top: 30px; font-size: 0.8em;">
-            <h3>Maturity Level Definitions</h3>
-            <p><strong>GA (Generally Available)</strong>: Highest quality support by the Semgrep team. Reported issues are resolved promptly.</p>
-            <p><strong>Beta</strong>: Supported by the Semgrep team. Reported issues are fixed after GA languages.</p>
-            <p><strong>Experimental</strong>: There are limitations to this language's functionality. Reported issues are tracked and prioritized with best effort.</p>
+        <div id="result" class="result" style="display: none;">
+            <h2>Matrix Generated!</h2>
+            <p>Customer: <span id="result-customer"></span></p>
+            <p>Generated on: <span id="result-date"></span></p>
+            
+            <div class="download-links">
+                <button onclick="downloadHTML()">Download HTML Report</button>
+                <button onclick="downloadCSV()">Download CSV Report</button>
+            </div>
+            
+            <div id="generated-matrix">
+                <!-- Generated matrix will appear here -->
+            </div>
         </div>
-<<<<<<< HEAD
-    </body>
-    </html>
-    
-=======
     </div>
 
     <script>
@@ -669,5 +628,4 @@
         }
     </script>
 </body>
-</html>
->>>>>>> 8eef5718
+</html>