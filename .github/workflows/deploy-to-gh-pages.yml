--- conflicted
+++ resolved
@@ -37,19 +37,14 @@
         CHANGED_FILES=$(git diff-tree --no-commit-id --name-only -r ${{ github.sha }})
         echo "Changed files: $CHANGED_FILES"
         
-<<<<<<< HEAD
-        echo "data_changed=true" >> $GITHUB_OUTPUT
-        echo "📊 Data files detected in changes"
-
-=======
-        if echo "$CHANGED_FILES" | grep -vq "^.github/workflows/"; then
+        if echo "$CHANGED_FILES" | grep -q "languages.json\|scms.json"; then
           echo "data_changed=true" >> $GITHUB_OUTPUT
-          echo "📊 Non-workflow file changes detected"
+          echo "📊 Data files detected in changes"
         else
           echo "data_changed=false" >> $GITHUB_OUTPUT
-          echo "ℹ️ Only workflow file changes detected"
+          echo "ℹ️ No data file changes detected"
         fi
->>>>>>> c4009e61
+
     - name: Switch to GitHub Pages branch
       run: |
         git checkout github-pages || git checkout -b github-pages
